# Copyright [2025] [SOPTIM AG]
#
# Licensed under the Apache License, Version 2.0 (the "License");
# you may not use this file except in compliance with the License.
# You may obtain a copy of the License at
#
#     http://www.apache.org/licenses/LICENSE-2.0
#
# Unless required by applicable law or agreed to in writing, software
# distributed under the License is distributed on an "AS IS" BASIS,
# WITHOUT WARRANTIES OR CONDITIONS OF ANY KIND, either express or implied.
# See the License for the specific language governing permissions and
# limitations under the License.

import uuid

import pandas as pd
from cgmes2pgm_converter.common import (
    CIM_ID_OBJ,
    CIM_MEAS,
    CgmesDataset,
    MeasurementValueSource,
    Profile,
)

from .meas_ranges import MeasurementRangeSet


# pylint: disable=too-few-public-methods
class VoltageMeasurementBuilder:
    """
    Creates Measurement objects based on SV-Profile
    """

<<<<<<< HEAD
    def __init__(
        self,
        datasource: CgmesDataset,
        v_ranges: MeasurementRangeSet,
        sources: dict[MeasurementValueSource, str],
        with_sigmas: bool = True,
    ):
        self._datasource = datasource
        self._sv_voltage_to_meas: dict = {}
        self._v_ranges = v_ranges
        self._sources = sources
        self._with_sigmas = with_sigmas

    def build_from_sv(self):
        sv = self._get_sv_voltages()
        self._create_voltage_meas(sv)
        self._create_voltage_meas_vals(sv)

    def _get_sv_voltages(self):
        query = """
=======
    default_query = """
>>>>>>> 9f6d79e9
        SELECT ?tn
            (SAMPLE(?_name) as ?name)
            (SAMPLE(?_nomV) as ?nomV)
            (SAMPLE(?_u) as ?u)
            (SAMPLE(?_angle) as ?angle)
            (SAMPLE(?_term) as ?term)
            (SAMPLE(?_eq) as ?eq)
            (SAMPLE(?_sv) as ?sv)
        WHERE {
            ?_sv cim:SvVoltage.v ?_u;
                cim:SvVoltage.angle ?_angle;
                cim:SvVoltage.TopologicalNode ?tn.

            ?_term cim:Terminal.TopologicalNode ?tn;
                cim:Terminal.ConductingEquipment ?_eq.

            ?tn cim:IdentifiedObject.name ?_name;
                cim:TopologicalNode.BaseVoltage/cim:BaseVoltage.nominalVoltage ?_nomV.
        }
        GROUP BY ?tn
        ORDER BY ?tn
    """

    graph_query = """
        SELECT ?tn
            (SAMPLE(?_name) as ?name)
            (SAMPLE(?_nomV) as ?nomV)
            (SAMPLE(?_u) as ?u)
            (SAMPLE(?_angle) as ?angle)
            (SAMPLE(?_term) as ?term)
            (SAMPLE(?_eq) as ?eq)
            (SAMPLE(?_sv) as ?sv)
        WHERE {
            VALUES ?sv_graph { $SV_GRAPH }
            GRAPH ?sv_graph {
                ?_sv cim:SvVoltage.v ?_u;
                    cim:SvVoltage.angle ?_angle;
                    cim:SvVoltage.TopologicalNode ?tn.
            }

            VALUES ?tp_graph { $TP_GRAPH }
            GRAPH ?tp_graph {
                ?_term cim:Terminal.TopologicalNode ?tn.
                ?tn cim:IdentifiedObject.name ?_name;
                    cim:TopologicalNode.BaseVoltage ?_bv.
            }

            VALUES ?eq_graph { $EQ_GRAPH }
            GRAPH ?eq_graph {
                ?_term cim:Terminal.ConductingEquipment ?_eq.
            }

            VALUES ?eq_graph_bv { $EQ_GRAPH }
            GRAPH ?eq_graph_bv {
                ?_bv cim:BaseVoltage.nominalVoltage ?_nomV.
            }
        }
        GROUP BY ?tn
        ORDER BY ?tn
    """

    def __init__(
        self,
        datasource: CgmesDataset,
        v_ranges: MeasurementRangeSet,
        sources: dict[MeasurementValueSource, str],
    ):
        self._datasource = datasource
        self._sv_voltage_to_meas: dict = {}
        self._v_ranges = v_ranges
        self._sources = sources

    def build_from_sv(self):
        sv = self._get_sv_voltages()
        self._create_voltage_meas(sv)
        self._create_voltage_meas_vals(sv)

    def _get_sv_voltages(self):
        # get IRIs with base_uri, because we are writing into the graph again and need this
        # for referential consistency
        if self._datasource.split_profiles:
            named_graphs = self._datasource.named_graphs
            args = {
                "$TP_GRAPH": named_graphs.format_for_query(Profile.TP),
                "$EQ_GRAPH": named_graphs.format_for_query(Profile.EQ),
                "$SV_GRAPH": named_graphs.format_for_query(Profile.SV),
            }
            q = self._datasource.format_query(self.graph_query, args)
            res = self._datasource.query(q, remove_uuid_base_uri=False)
        else:
            res = self._datasource.query(self.default_query, remove_uuid_base_uri=False)

        return res

    def _create_voltage_meas(self, sv: pd.DataFrame):

        meas = pd.DataFrame()

        meas[f"{CIM_MEAS}.Terminal"] = "<" + sv["term"] + ">"
        meas[f"{CIM_MEAS}.PowerSystemResource"] = "<" + sv["tn"] + ">"

        meas[f"{CIM_MEAS}.measurementType"] = '"Voltage"'
        meas[f"{CIM_MEAS}.unitSymbol"] = (
            f"<{self._datasource.cim_namespace}UnitSymbol.V>"
        )
        meas[f"{CIM_MEAS}.unitMultiplier"] = (
            f"<{self._datasource.cim_namespace}UnitMultiplier.k>"
        )

        meas[f"{CIM_ID_OBJ}.name"] = (
            '"' + sv["name"].astype(str) + ' Voltage Measurement"'
        )
        meas[f"{CIM_ID_OBJ}.mRID"] = [f'"{uuid.uuid4()}"' for _ in range(len(meas))]
        self._sv_voltage_to_meas = dict(zip(sv["sv"], meas[f"{CIM_ID_OBJ}.mRID"]))

        meas["rdf:type"] = f"<{self._datasource.cim_namespace}Analog>"

        ranges = [self._v_ranges.get_by_value(v) for v in sv["nomV"]]

        meas["cim:Analog.minValue"] = [r.min_value for r in ranges]
        meas["cim:Analog.maxValue"] = [r.max_value for r in ranges]

        [self._datasource.insert_df(meas, pr) for pr in self._to_graph(Profile.OP)]

    def _create_voltage_meas_vals(self, sv: pd.DataFrame):

        vals_op = pd.DataFrame()
        vals_meas = pd.DataFrame()

        vals_op[f"{CIM_ID_OBJ}.mRID"] = [f'"{uuid.uuid4()}"' for _ in range(len(sv))]
        vals_meas[f"{CIM_ID_OBJ}.mRID"] = vals_op[f"{CIM_ID_OBJ}.mRID"]

        # OP-Profile
        vals_op[f"{CIM_ID_OBJ}.name"] = (
            '"' + sv["name"].astype(str) + ' Voltage Measurement Value"'
        )
        vals_op["rdf:type"] = f"<{self._datasource.cim_namespace}AnalogValue>"
        vals_meas["rdf:type"] = f"<{self._datasource.cim_namespace}AnalogValue>"
        analogs = [self._sv_voltage_to_meas[sv] for sv in sv["sv"]]
        vals_op["cim:AnalogValue.Analog"] = [
            self._datasource.mrid_to_urn(analog) for analog in analogs
        ]

        vals_op["cim:AnalogValue.MeasurementValueSource"] = self._sources[
            MeasurementValueSource.SCADA
        ]

        ranges = [self._v_ranges.get_by_value(v) for v in sv["nomV"]]
        if self._with_sigmas:
            vals_op["cim:MeasurementValue.sensorSigma"] = [r.sigma for r in ranges]

        vals_meas["cim:AnalogValue.value"] = [
            self._v_ranges.distort_measurement(r, u) for r, u in zip(ranges, sv["u"])
        ]

        # replace 0 with 0.0001
        vals_meas["cim:AnalogValue.value"] = vals_meas["cim:AnalogValue.value"]

        # Meas-Profile
        vals_meas["cim:MeasurementValue.timeStamp"] = '"2021-01-01T00:00:00Z"'

        [self._datasource.insert_df(vals_op, pr) for pr in self._to_graph(Profile.OP)]
        [
            self._datasource.insert_df(vals_meas, pr, include_mrid=False)
            for pr in self._to_graph(Profile.MEAS)
        ]

    def _to_graph(self, profile: Profile) -> list[Profile | str]:
        to_graph: list[Profile | str] = [profile]
        if not self._datasource.split_profiles:
            to_graph.append(self._datasource.named_graphs.default_graph)

        return to_graph<|MERGE_RESOLUTION|>--- conflicted
+++ resolved
@@ -32,30 +32,7 @@
     Creates Measurement objects based on SV-Profile
     """
 
-<<<<<<< HEAD
-    def __init__(
-        self,
-        datasource: CgmesDataset,
-        v_ranges: MeasurementRangeSet,
-        sources: dict[MeasurementValueSource, str],
-        with_sigmas: bool = True,
-    ):
-        self._datasource = datasource
-        self._sv_voltage_to_meas: dict = {}
-        self._v_ranges = v_ranges
-        self._sources = sources
-        self._with_sigmas = with_sigmas
-
-    def build_from_sv(self):
-        sv = self._get_sv_voltages()
-        self._create_voltage_meas(sv)
-        self._create_voltage_meas_vals(sv)
-
-    def _get_sv_voltages(self):
-        query = """
-=======
     default_query = """
->>>>>>> 9f6d79e9
         SELECT ?tn
             (SAMPLE(?_name) as ?name)
             (SAMPLE(?_nomV) as ?nomV)
@@ -122,11 +99,13 @@
         datasource: CgmesDataset,
         v_ranges: MeasurementRangeSet,
         sources: dict[MeasurementValueSource, str],
+        with_sigmas: bool = True,
     ):
         self._datasource = datasource
         self._sv_voltage_to_meas: dict = {}
         self._v_ranges = v_ranges
         self._sources = sources
+        self._with_sigmas = with_sigmas
 
     def build_from_sv(self):
         sv = self._get_sv_voltages()
